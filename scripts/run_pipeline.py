--- conflicted
+++ resolved
@@ -174,10 +174,10 @@
         # perform differencing accounting for scaling
         tag_control_differencing(series, subject_dir, target=target, nobandingcorr=nobandingcorr)
         
-        # estimate perfusion
+        estimate perfusion
         run_oxford_asl(subject_dir, target=target, use_t1=use_t1, pvcorr=pvcorr)
-<<<<<<< HEAD
-        project_to_surface(studydir, subid)
+        if target == 'structural':
+            project_to_surface(studydir, subid)
 
 def project_to_surface(studydir, subid, lowresmesh="32", FinalASLRes="2", SmoothingFWHM="2",
                         GreyOrdsRes="2", RegName="MSMSulc"):
@@ -196,8 +196,8 @@
     """
     # Projection scripts path:
     script_path    = os.path.abspath(os.path.dirname(__file__))
-    script         = os.path.join(script_path, "PerfusionCITIProcessingPipeline.sh")
-    wb_path        = "/Users/florakennedymcconnell/Downloads/workbench/bin_macosx64" 
+    script         = os.path.join(script_path, "PerfusionCIFTIProcessingPipeline.sh")
+    wb_path        = os.environ["CARET7DIR"] 
 
     ASLVariable    = ["perfusion_calib", "arrival"]
     ASLVariableVar = ["perfusion_var_calib", "arrival_var"]
@@ -211,12 +211,6 @@
         
         subprocess.run(non_pvcorr_cmd)
         subprocess.run(pvcorr_cmd)
-=======
-
-        # project perfusion results
-        if target == 'structural':
-            project_to_surface(subject_dir, target=target)
->>>>>>> cb17631f
 
 def main():
     """
