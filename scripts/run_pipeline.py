"""
This script performs the full minimal pre-processing ASL pipeline 
for the Human Connectome Project (HCP) ASL data.

This currently requires that the script is called followed by 
the directories of the subjects of interest and finally the 
name of the MT correction scaling factors image.
"""

import sys
import os
from itertools import product

from hcpasl.initial_bookkeeping import initial_processing
from hcpasl.distortion_correction import gradunwarp_and_topup
from hcpasl.m0_mt_correction import correct_M0
from hcpasl.asl_correction import hcp_asl_moco
from hcpasl.asl_differencing import tag_control_differencing
from hcpasl.asl_perfusion import run_fabber_asl, run_oxford_asl
# from hcpasl.projection import project_to_surface
from pathlib import Path
import subprocess
import argparse
from multiprocessing import cpu_count
import nibabel as nb

def process_subject(studydir, subid, mt_factors, mbpcasl, structural, surfaces, 
                    fmaps, gradients, wmparc, ribbon, use_t1=False, pvcorr=False, 
                    cores=cpu_count(), interpolation=3, nobandingcorr=False,
                    outdir="hcp_asl"):
    """
    Run the hcp-asl pipeline for a given subject.

    Parameters
    ----------
    studydir : pathlib.Path
        Path to the study's base directory.
    subid : str
        Subject id for the subject of interest.
    mt_factors : pathlib.Path
        Path to a .txt file of pre-calculated MT correction 
        factors.
    mbpcasl : pathlib.Path
        Path to the subject's mbPCASL sequence.
    structural : dict
        Contains pathlib.Path locations of important structural 
        files.
    surfaces : dict
        Contains pathlib.Path locations of the surfaces needed 
        for the pipeline.
    fmaps : dict
        Contains pathlib.Path locations of the fieldmaps needed 
        for distortion correction.
    gradients : str
        pathlib.Path to a gradient coefficients file for use in 
        gradient distortion correction.
    wmparc : str
        pathlib.Path to wmparc.nii.gz from FreeSurfer for use in 
        SE-based bias correction.
    ribbon : str
        pathlib.Path to ribbon.nii.gz from FreeSurfer for use in 
        SE-based bias correction.
    use_t1 : bool, optional
        Whether or not to use the estimated T1 map in the 
        oxford_asl run in structural space.
    pvcorr : bool, optional
        Whether or not to run oxford_asl using pvcorr when 
        performing perfusion estimation in (ASL-gridded) T1 
        space.
    cores : int, optional
        Number of cores to use.
        When applying motion correction, this is the number 
        of cores that will be used by regtricks. Default is 
        the number of cores on your machine.
    interpolation : int, optional
        The interpolation order to use for registrations.
        Regtricks passes this on to scipy's map_coordinates. 
        The meaning of the value can be found in the scipy 
        documentation. Default is 3.
    nobandingcorr : bool, optional
        If this is True, the banding correction options in the 
        pipeline will be switched off. Default is False (i.e. 
        banding corrections are applied by default).
    outdir : str, optional
        Name of the main results directory. Default is 'hcp_asl'.
    """
    subject_dir = (studydir / subid).resolve(strict=True)
    names = initial_processing(subject_dir, 
                               mbpcasl=mbpcasl, 
                               structural=structural, 
                               surfaces=surfaces,
                               fmaps=fmaps,
                               outdir=outdir)

    # run gradient_unwarp and topup
    calib0, pa_sefm, ap_sefm = [names[key] for key in ("calib0_img", "pa_sefm", "ap_sefm")]
    asl_dir = Path(names["ASL_dir"])
<<<<<<< HEAD
    print("Running gradient_unwarp and topup.")
    gradunwarp_and_topup(calib0, gradients, asl_dir, pa_sefm, ap_sefm, interpolation)
=======
    # gradunwarp_and_topup(calib0, gradients, asl_dir, pa_sefm, ap_sefm, interpolation)
>>>>>>> 4d1c0ca6

    # run m0 correction (includes sebased bias estimation)
    print("Running M0 corrections.")
    hcppipedir = Path(os.environ["HCPPIPEDIR"])
    corticallut = hcppipedir/'global/config/FreeSurferCorticalLabelTableLut.txt'
    subcorticallut = hcppipedir/'global/config/FreeSurferSubcorticalLabelTableLut.txt'
<<<<<<< HEAD
    correct_M0(subject_dir, mt_factors, wmparc, ribbon, corticallut, subcorticallut, interpolation, nobandingcorr, outdir=outdir)
    
    # correct ASL series for motion and banding
    print("Estimating ASL motion.")
    hcp_asl_moco(subject_dir, mt_factors, cores=cores, interpolation=interpolation, nobandingcorr=nobandingcorr, outdir=outdir)
=======
    # correct_M0(subject_dir, mt_factors, wmparc, ribbon, corticallut, subcorticallut, interpolation)
    
    # hcp_asl_moco(subject_dir, mt_factors, cores=cores, interpolation=interpolation)
>>>>>>> 4d1c0ca6
    for target in ('asl', 'structural'):
        # apply distortion corrections and get into target space
        print("Running distcorr_warps")
        dist_corr_call = [
            "hcp_asl_distcorr",
            "--study_dir", str(subject_dir.parent), 
            "--sub_id", subject_dir.stem,
            "--target", target, 
            "--grads", gradients,
            "--fmap_ap", fmaps['AP'], "--fmap_pa", fmaps['PA'],
            "--cores", str(cores), "--interpolation", str(interpolation),
            "--outdir", outdir
        ]
        if use_t1 and (target=='structural'):
            dist_corr_call.append('--use_t1')
<<<<<<< HEAD
        if nobandingcorr:
            dist_corr_call.append('--nobandingcorr')
        else:
            dist_corr_call.append('--mtname')
            dist_corr_call.append(mt_factors)
        subprocess.run(dist_corr_call, check=True)
=======
        if use_sebased and (target=='structural'):
            dist_corr_call.append('--sebased')
        # subprocess.run(dist_corr_call, check=True)
>>>>>>> 4d1c0ca6
        if target == 'structural':
            # perform partial volume estimation
            pv_est_call = [
                "pv_est",
                str(subject_dir.parent),
                subject_dir.stem,
                "--cores", str(cores),
                "--outdir", outdir
            ]
<<<<<<< HEAD
            subprocess.run(pv_est_call, check=True)
            # estimate bias field using SE-based
            calib_name = subject_dir/outdir/'ASLT1w/Calib/Calib0/DistCorr/calib0_dcorr.nii.gz'
            asl_name = subject_dir/outdir/'ASLT1w/TIs/DistCorr/tis_distcorr.nii.gz'
            mask_name = subject_dir/outdir/'ASLT1w/reg/ASL_grid_T1w_acpc_dc_restore_brain_mask.nii.gz'
            fmapmag_name = subject_dir/outdir/'ASLT1w/reg/fmap/fmapmag_aslstruct.nii.gz'
            out_dir = subject_dir/outdir/'ASLT1w/TIs/BiasCorr'
=======
            # subprocess.run(pv_est_call, check=True)
        if use_sebased and (target=='structural'):
            calib_name = subject_dir/'T1w/ASL/Calib/Calib0/DistCorr/calib0_dcorr.nii.gz'
            asl_name = subject_dir/'T1w/ASL/TIs/DistCorr/tis_distcorr.nii.gz'
            mask_name = subject_dir/'T1w/ASL/reg/ASL_grid_T1w_acpc_dc_restore_brain_mask.nii.gz'
            fmapmag_name = subject_dir/'T1w/ASL/reg/fmap/fmapmag_aslstruct.nii.gz'
            out_dir = subject_dir/'T1w/ASL/TIs/BiasCorr'
>>>>>>> 4d1c0ca6
            hcppipedir = Path(os.environ["HCPPIPEDIR"])
            corticallut = hcppipedir/'global/config/FreeSurferCorticalLabelTableLut.txt'
            subcorticallut = hcppipedir/'global/config/FreeSurferSubcorticalLabelTableLut.txt'
            sebased_cmd = [
                'get_sebased_bias',
                '-i', calib_name,
                '--asl', asl_name,
                '-f', fmapmag_name,
                '-m', mask_name,
                '--wmparc', wmparc,
                '--ribbon', ribbon,
                '--corticallut', corticallut,
                '--subcorticallut', subcorticallut,
                '-o', out_dir,
                '--debug'
            ]
<<<<<<< HEAD
            subprocess.run(sebased_cmd, check=True)
            # reapply banding corrections now that the series has been bias corrected
            series = nb.load(subject_dir/outdir/'ASLT1w/TIs/BiasCorr/tis_secorr.nii.gz')
            scaling_factors = nb.load(subject_dir/outdir/'ASLT1w/TIs/DistCorr/combined_scaling_factors.nii.gz')
            series_corr = nb.nifti1.Nifti1Image(series.get_fdata()*scaling_factors.get_fdata(),
                                                affine=series.affine)
            series = subject_dir/outdir/'ASLT1w/TIs/BiasCorr/tis_secorr_corr.nii.gz'
            nb.save(series_corr, series)
            if not nobandingcorr:
                calib = nb.load(subject_dir/outdir/'ASLT1w/TIs/BiasCorr/calib0_secorr.nii.gz')
                mt_sfs = nb.load(subject_dir/outdir/'ASLT1w/Calib/Calib0/DistCorr/mt_scaling_factors_calibstruct.nii.gz')
                calib_corr = nb.Nifti1Image(calib.get_fdata()*mt_sfs.get_fdata(), affine=calib.affine)
                calib_corr_name = subject_dir/outdir/'ASLT1w/TIs/BiasCorr/calib0_corr.nii.gz'
                nb.save(calib_corr, calib_corr_name)
        elif not nobandingcorr:
            # get name of series if target space is ASL
            series = subject_dir/outdir/'ASL/TIs/STCorr2/tis_stcorr.nii.gz'
        else:
            series = subject_dir/outdir/'ASL/TIs/MoCo/reg_gdc_dc_tis_biascorr.nii.gz'
        
        # perform differencing accounting for scaling
        tag_control_differencing(series, subject_dir, target=target, nobandingcorr=nobandingcorr, outdir=outdir)
        
        # estimate perfusion
        run_oxford_asl(subject_dir, target=target, use_t1=use_t1, pvcorr=pvcorr, outdir=outdir)

        # project perfusion results
        if target == 'structural':
            project_to_surface(subject_dir, target=target, outdir=outdir)
=======
            # subprocess.run(sebased_cmd, check=True)
        if use_sebased and (target=='structural'):
            series = subject_dir/'T1w/ASL/TIs/BiasCorr/tis_secorr.nii.gz'
        elif target=='structural':
            series = subject_dir/'T1w/ASL/TIs/DistCorr/tis_distcorr.nii.gz'
        else:
            series = subject_dir/'ASL/TIs/STCorr2/tis_stcorr.nii.gz'
        # tag_control_differencing(series, subject_dir, target=target)
        # run_oxford_asl(subject_dir, target=target, use_t1=use_t1, pvcorr=pvcorr)
        # script_path = os.path.abspath(os.path.dirname(__file__))
        project_to_surface(studydir, subid)

def project_to_surface(studydir, subid, lowresmesh="32", FinalASLRes="2.5", SmoothingFWHM="2",
                        GreyOrdsRes="2", RegName="MSMSulc"):
    """
    Project perfusion results to the cortical surface and generate
    CIFTI representation which includes both low res mesh surfaces
    in MSMSulc Atlas space, and subcortical structures in MNI 
    voxel space

    Parameters
    ----------
    studydir : pathlib.Path
        Path to the study's base directory.
    subid : str
        Subject id for the subject of interest.
    """
    # Projection scripts path:
    # script_path    = os.path.abspath(os.path.dirname(__file__))
    script         = "PerfusionCIFTIProcessingPipeline.sh" # os.path.join(script_path, 
    wb_path        = "/Users/florakennedymcconnell/Downloads/workbench/bin_macosx64" 

    ASLVariable    = ["perfusion_calib", "arrival"]
    ASLVariableVar = ["perfusion_var_calib", "arrival_var"]

    for idx in range(2):
        non_pvcorr_cmd = [script, studydir, subid, ASLVariable[idx], ASLVariableVar[idx], lowresmesh,
                FinalASLRes, SmoothingFWHM, GreyOrdsRes, RegName, wb_path, "false"]

        pvcorr_cmd = [script, studydir, subid, ASLVariable[idx], ASLVariableVar[idx], lowresmesh,
                FinalASLRes, SmoothingFWHM, GreyOrdsRes, RegName, wb_path, "true"]
        
        subprocess.run(non_pvcorr_cmd)
        subprocess.run(pvcorr_cmd)
>>>>>>> 4d1c0ca6

def main():
    """
    Main entry point for the hcp-asl pipeline.
    """
    # argument handling
    parser = argparse.ArgumentParser(
        description="This script performs the minimal processing for the "
                    + "HCP-Aging ASL data.")
    parser.add_argument(
        "--studydir",
        help="Path to the study's base directory.",
        required=True
    )
    parser.add_argument(
        "--subid",
        help="Subject id for the subject of interest.",
        required=True
    )
    parser.add_argument(
        "--mtname",
        help="Filename of the empirically estimated MT-correction"
            + "scaling factors.",
        required=not "--nobandingcorr" in sys.argv
    )
    parser.add_argument(
        "-g",
        "--grads",
        help="Filename of the gradient coefficients for gradient"
            + "distortion correction.",
        required=True
    )
    parser.add_argument(
        "-s",
        "--struct",
        help="Filename for the acpc-aligned, dc-restored structural image.",
        required=True
    )
    parser.add_argument(
        "--sbrain",
        help="Filename for the brain-extracted acpc-aligned, "
            + "dc-restored structural image.",
        required=True
    )
    parser.add_argument(
        "--surfacedir",
        help="Directory containing the 32k surfaces. These will be used for "
            +"the ribbon-constrained projection. If this argument is "
            +"provided, it is assumed that the surface names follow the "
            +"convention ${surfacedir}/{subjectid}_V1_MR.{side}.{surface}."
            +"32k_fs_LR.surf.gii.",
        required=False
    )
    parser.add_argument(
        "--lmid",
        help="Filename for the 32k left mid surface. This argument is "
            +"required if the '--surfacedir' argument is not provided.",
        required="--surfacedir" not in sys.argv
    )
    parser.add_argument(
        "--rmid",
        help="Filename for the 32k right mid surface. This argument is "
            +"required if the '--surfacedir' argument is not provided.",
        required="--surfacedir" not in sys.argv
    )
    parser.add_argument(
        "--lwhite",
        help="Filename for the 32k left white surface. This argument is "
            +"required if the '--surfacedir' argument is not provided.",
        required="--surfacedir" not in sys.argv
    )
    parser.add_argument(
        "--rwhite",
        help="Filename for the 32k right white surface. This argument is "
            +"required if the '--surfacedir' argument is not provided.",
        required="--surfacedir" not in sys.argv
    )
    parser.add_argument(
        "--lpial",
        help="Filename for the 32k left pial surface. This argument is "
            +"required if the '--surfacedir' argument is not provided.",
        required="--surfacedir" not in sys.argv
    )
    parser.add_argument(
        "--rpial",
        help="Filename for the 32k right pial surface. This argument is "
            +"required if the '--surfacedir' argument is not provided.",
        required="--surfacedir" not in sys.argv
    )
    parser.add_argument(
        "--mbpcasl",
        help="Filename for the mbPCASLhr acquisition.",
        required=True
    )
    parser.add_argument(
        "--fmap_ap",
        help="Filename for the AP fieldmap for use in distortion correction",
        required=True
    )
    parser.add_argument(
        "--fmap_pa",
        help="Filename for the PA fieldmap for use in distortion correction",
        required=True
    )
    parser.add_argument(
        '--use_t1',
        help="If this flag is provided, the T1 estimates from the satrecov "
            + "will also be registered to ASL-gridded T1 space for use in "
            + "perfusion estimation via oxford_asl.",
        action='store_true'
    )
    parser.add_argument(
        '--pvcorr',
        help="If this flag is provided, oxford_asl will be run using the "
            + "--pvcorr flag.",
        action='store_true'
    )
    parser.add_argument(
        '--wmparc',
        help="wmparc.mgz from FreeSurfer for use in SE-based bias correction.",
        default=None,
        required=True
    )
    parser.add_argument(
        '--ribbon',
        help="ribbon.mgz from FreeSurfer for use in SE-based bias correction.",
        default=None,
        required=True
    )
    parser.add_argument(
        "-c",
        "--cores",
        help="Number of cores to use when applying motion correction and "
            +"other potentially multi-core operations. Default is the "
            +f"number of cores your machine has ({cpu_count()}).",
        default=cpu_count(),
        type=int,
        choices=range(1, cpu_count()+1)
    )
    parser.add_argument(
        "--interpolation",
        help="Interpolation order for registrations. This can be any "
            +"integer from 0-5 inclusive. Default is 3. See scipy's "
            +"map_coordinates for more details.",
        default=3,
        type=int,
        choices=range(0, 5+1)
    )
    parser.add_argument(
        "--nobandingcorr",
        help="If this option is provided, the MT and ST banding corrections "
            +"won't be applied. This is to be used to compare the difference "
            +"our banding corrections make.",
        action="store_true"
    )
    parser.add_argument(
        "--fabberdir",
        help="User Fabber executable in <fabberdir>/bin/ for users"
            + "with FSL < 6.0.4"
    )
    parser.add_argument(
        "--outdir",
        help="Name of the directory within which we will store all of the "
            +"pipeline's outputs in sub-directories. Default is 'hcp_asl'",
        default="hcp_asl"
    )
    # assign arguments to variables
    args = parser.parse_args()
    if args.mtname:
        mtname = Path(args.mtname).resolve(strict=True)
    else:
        mtname = None
    studydir = Path(args.studydir).resolve(strict=True)
    subid = args.subid
    structural = {'struct': args.struct, 'sbrain': args.sbrain}
    mbpcasl = Path(args.mbpcasl).resolve(strict=True)
    fmaps = {
        'AP': Path(args.fmap_ap).resolve(strict=True), 
        'PA': Path(args.fmap_pa).resolve(strict=True)
    }
    grads = Path(args.grads).resolve(strict=True)
    # surfaces
    if args.surfacedir:
        surfacedir = Path(args.surfacedir).resolve(strict=True)
        sides = ("L", "R")
        surfaces = ("midthickness", "pial", "white")
        lmid, lpial, lwhite, rmid, rpial, rwhite = [
            surfacedir / f"{subid}_V1_MR.{side}.{surf}.32k_fs_LR.surf.gii"
            for side, surf in product(sides, surfaces)
        ]
    else:
        lmid, lpial, lwhite, rmid, rpial, rwhite = [
            Path(arg).resolve(strict=True) for arg in (args.lmid, args.lpial, args.lwhite, 
                                                       args.rmid, args.rpial, args.rwhite)
        ]
    surfaces = {
        'L_mid': lmid, 'R_mid': rmid,
        'L_white': lwhite, 'R_white':rwhite,
        'L_pial': lpial, 'R_pial': rpial
    }
    if args.fabberdir:
        if not os.path.isfile(os.path.join(args.fabberdir, "bin", "fabber_asl")):
            print("ERROR: specified Fabber in %s, but no fabber_asl executable found in %s/bin" % (args.fabberdir, args.fabberdir))
            sys.exit(1)

        # To use a custom Fabber executable we set the FSLDEVDIR environment variable
        # which prioritises executables in $FSLDEVDIR/bin over those in $FSLDIR/bin.
        # Note that this could cause problems in the unlikely event that the user
        # already has a $FSLDEVDIR set up with custom copies of other things that
        # oxford_asl uses...
        print("Using Fabber-ASL executable %s/bin/fabber_asl" % args.fabberdir)
        os.environ["FSLDEVDIR"] = os.path.abspath(args.fabberdir)

    # create main results directory
    Path(args.outdir).mkdir(exist_ok=True)

    # process subject
    print(f"Processing subject {studydir/subid}.")
    process_subject(studydir=studydir,
                    subid=subid,
                    mt_factors=mtname,
                    cores=args.cores,
                    interpolation=args.interpolation,
                    gradients=grads,
                    mbpcasl=mbpcasl,
                    structural=structural,
                    surfaces=surfaces,
                    fmaps=fmaps,
                    use_t1=args.use_t1,
                    pvcorr=args.pvcorr,
                    wmparc=args.wmparc,
                    ribbon=args.ribbon,
                    nobandingcorr=args.nobandingcorr,
                    outdir=args.outdir
                    )

if __name__ == '__main__':
    main()<|MERGE_RESOLUTION|>--- conflicted
+++ resolved
@@ -95,29 +95,19 @@
     # run gradient_unwarp and topup
     calib0, pa_sefm, ap_sefm = [names[key] for key in ("calib0_img", "pa_sefm", "ap_sefm")]
     asl_dir = Path(names["ASL_dir"])
-<<<<<<< HEAD
     print("Running gradient_unwarp and topup.")
     gradunwarp_and_topup(calib0, gradients, asl_dir, pa_sefm, ap_sefm, interpolation)
-=======
-    # gradunwarp_and_topup(calib0, gradients, asl_dir, pa_sefm, ap_sefm, interpolation)
->>>>>>> 4d1c0ca6
 
     # run m0 correction (includes sebased bias estimation)
     print("Running M0 corrections.")
     hcppipedir = Path(os.environ["HCPPIPEDIR"])
     corticallut = hcppipedir/'global/config/FreeSurferCorticalLabelTableLut.txt'
     subcorticallut = hcppipedir/'global/config/FreeSurferSubcorticalLabelTableLut.txt'
-<<<<<<< HEAD
     correct_M0(subject_dir, mt_factors, wmparc, ribbon, corticallut, subcorticallut, interpolation, nobandingcorr, outdir=outdir)
     
     # correct ASL series for motion and banding
     print("Estimating ASL motion.")
     hcp_asl_moco(subject_dir, mt_factors, cores=cores, interpolation=interpolation, nobandingcorr=nobandingcorr, outdir=outdir)
-=======
-    # correct_M0(subject_dir, mt_factors, wmparc, ribbon, corticallut, subcorticallut, interpolation)
-    
-    # hcp_asl_moco(subject_dir, mt_factors, cores=cores, interpolation=interpolation)
->>>>>>> 4d1c0ca6
     for target in ('asl', 'structural'):
         # apply distortion corrections and get into target space
         print("Running distcorr_warps")
@@ -133,18 +123,12 @@
         ]
         if use_t1 and (target=='structural'):
             dist_corr_call.append('--use_t1')
-<<<<<<< HEAD
         if nobandingcorr:
             dist_corr_call.append('--nobandingcorr')
         else:
             dist_corr_call.append('--mtname')
             dist_corr_call.append(mt_factors)
         subprocess.run(dist_corr_call, check=True)
-=======
-        if use_sebased and (target=='structural'):
-            dist_corr_call.append('--sebased')
-        # subprocess.run(dist_corr_call, check=True)
->>>>>>> 4d1c0ca6
         if target == 'structural':
             # perform partial volume estimation
             pv_est_call = [
@@ -154,7 +138,6 @@
                 "--cores", str(cores),
                 "--outdir", outdir
             ]
-<<<<<<< HEAD
             subprocess.run(pv_est_call, check=True)
             # estimate bias field using SE-based
             calib_name = subject_dir/outdir/'ASLT1w/Calib/Calib0/DistCorr/calib0_dcorr.nii.gz'
@@ -162,15 +145,6 @@
             mask_name = subject_dir/outdir/'ASLT1w/reg/ASL_grid_T1w_acpc_dc_restore_brain_mask.nii.gz'
             fmapmag_name = subject_dir/outdir/'ASLT1w/reg/fmap/fmapmag_aslstruct.nii.gz'
             out_dir = subject_dir/outdir/'ASLT1w/TIs/BiasCorr'
-=======
-            # subprocess.run(pv_est_call, check=True)
-        if use_sebased and (target=='structural'):
-            calib_name = subject_dir/'T1w/ASL/Calib/Calib0/DistCorr/calib0_dcorr.nii.gz'
-            asl_name = subject_dir/'T1w/ASL/TIs/DistCorr/tis_distcorr.nii.gz'
-            mask_name = subject_dir/'T1w/ASL/reg/ASL_grid_T1w_acpc_dc_restore_brain_mask.nii.gz'
-            fmapmag_name = subject_dir/'T1w/ASL/reg/fmap/fmapmag_aslstruct.nii.gz'
-            out_dir = subject_dir/'T1w/ASL/TIs/BiasCorr'
->>>>>>> 4d1c0ca6
             hcppipedir = Path(os.environ["HCPPIPEDIR"])
             corticallut = hcppipedir/'global/config/FreeSurferCorticalLabelTableLut.txt'
             subcorticallut = hcppipedir/'global/config/FreeSurferSubcorticalLabelTableLut.txt'
@@ -187,7 +161,6 @@
                 '-o', out_dir,
                 '--debug'
             ]
-<<<<<<< HEAD
             subprocess.run(sebased_cmd, check=True)
             # reapply banding corrections now that the series has been bias corrected
             series = nb.load(subject_dir/outdir/'ASLT1w/TIs/BiasCorr/tis_secorr.nii.gz')
@@ -216,22 +189,10 @@
 
         # project perfusion results
         if target == 'structural':
-            project_to_surface(subject_dir, target=target, outdir=outdir)
-=======
-            # subprocess.run(sebased_cmd, check=True)
-        if use_sebased and (target=='structural'):
-            series = subject_dir/'T1w/ASL/TIs/BiasCorr/tis_secorr.nii.gz'
-        elif target=='structural':
-            series = subject_dir/'T1w/ASL/TIs/DistCorr/tis_distcorr.nii.gz'
-        else:
-            series = subject_dir/'ASL/TIs/STCorr2/tis_stcorr.nii.gz'
-        # tag_control_differencing(series, subject_dir, target=target)
-        # run_oxford_asl(subject_dir, target=target, use_t1=use_t1, pvcorr=pvcorr)
-        # script_path = os.path.abspath(os.path.dirname(__file__))
-        project_to_surface(studydir, subid)
-
-def project_to_surface(studydir, subid, lowresmesh="32", FinalASLRes="2.5", SmoothingFWHM="2",
-                        GreyOrdsRes="2", RegName="MSMSulc"):
+            project_to_surface(studydir, subid, outdir=outdir)
+
+def project_to_surface(studydir, subid, outdir, lowresmesh="32", FinalASLRes="2.5", 
+                        SmoothingFWHM="2", GreyOrdsRes="2", RegName="MSMSulc"):
     """
     Project perfusion results to the cortical surface and generate
     CIFTI representation which includes both low res mesh surfaces
@@ -248,21 +209,21 @@
     # Projection scripts path:
     # script_path    = os.path.abspath(os.path.dirname(__file__))
     script         = "PerfusionCIFTIProcessingPipeline.sh" # os.path.join(script_path, 
-    wb_path        = "/Users/florakennedymcconnell/Downloads/workbench/bin_macosx64" 
+    wb_path        = os.path.join(os.path.expanduser("~"), "modules", 
+                                  "workbench_dev", "bin_macosx64")
 
     ASLVariable    = ["perfusion_calib", "arrival"]
     ASLVariableVar = ["perfusion_var_calib", "arrival_var"]
 
     for idx in range(2):
         non_pvcorr_cmd = [script, studydir, subid, ASLVariable[idx], ASLVariableVar[idx], lowresmesh,
-                FinalASLRes, SmoothingFWHM, GreyOrdsRes, RegName, wb_path, "false"]
+                FinalASLRes, SmoothingFWHM, GreyOrdsRes, RegName, wb_path, "false", outdir]
 
         pvcorr_cmd = [script, studydir, subid, ASLVariable[idx], ASLVariableVar[idx], lowresmesh,
-                FinalASLRes, SmoothingFWHM, GreyOrdsRes, RegName, wb_path, "true"]
+                FinalASLRes, SmoothingFWHM, GreyOrdsRes, RegName, wb_path, "true", outdir]
         
         subprocess.run(non_pvcorr_cmd)
         subprocess.run(pvcorr_cmd)
->>>>>>> 4d1c0ca6
 
 def main():
     """
